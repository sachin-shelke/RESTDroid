--- conflicted
+++ resolved
@@ -43,11 +43,6 @@
 	 */
 	private static Processor processor = null;
 	
-<<<<<<< HEAD
-	private Intent mCurrentIntent;
-	
-=======
->>>>>>> e73263d2
 	/**
 	 * Constructor
 	 */
@@ -68,12 +63,7 @@
 		mCurrentIntent = intent;
 		Bundle bundle = intent.getExtras();
 		@SuppressWarnings("unchecked")
-<<<<<<< HEAD
-		RESTRequest<ResourceRepresentation<?>> r = (RESTRequest<ResourceRepresentation<?>>) bundle.getSerializable(RestService.REQUEST_KEY);
-		mCurrentIntent = intent;
-=======
 		RESTRequest<? extends Resource> r = (RESTRequest<? extends Resource>) bundle.getSerializable(RestService.REQUEST_KEY);
->>>>>>> e73263d2
 		RestService.processor.setRESTServiceCallback(new RESTServiceCallback() {
 
 			@Override
@@ -105,11 +95,7 @@
 	 * @see RestResultReceiver
 	 * @see RestService#intentsMap
 	 */
-<<<<<<< HEAD
-	private void handleRESTServiceCallback(int statusCode, RESTRequest<ResourceRepresentation<?>> r) {
-=======
 	private void handleRESTServiceCallback(int statusCode, RESTRequest<? extends Resource> r) {
->>>>>>> e73263d2
 		Bundle bundle = mCurrentIntent.getExtras();
 		ResultReceiver receiver = bundle.getParcelable(RestService.RECEIVER_KEY);
 		//Log.e(RestService.TAG, "resource dans handleRESTServiceCallback = " + r.getResourceRepresentation().toString());
