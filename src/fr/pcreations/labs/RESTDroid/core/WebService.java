--- conflicted
+++ resolved
@@ -57,9 +57,21 @@
 	 * Collection of {@link RESTRequest}
 	 * Initialized to an instance of CopyOnWriteArrayList to avoid ConcurrentModificationException
 	 */
-<<<<<<< HEAD
-	protected List<RESTRequest<? extends ResourceRepresentation<?>>> mRequestCollection;
-
+	private static CopyOnWriteArrayList<RESTRequest<? extends Resource>> requestsCollection;
+	
+	/**
+	 * {@link Module} actually registered to this WebService instance
+	 */
+	protected Module mModule;
+	
+	/**
+	 * Default {@link FailBehavior} to use for all request sent by this WebService
+	 * 
+	 * @see WebService#getDefaultFailBehavior()
+	 * @see WebService#setDefaultFailBehavior(Class)
+	 */
+	private Class<? extends FailBehavior> mDefaultFailBehavior = null;
+	
 	/**
 	 * HashMap which stores intent generated for specific {@link RESTRequest}
 	 * 
@@ -71,34 +83,6 @@
 	 * </p>
 	 */
 	private HashMap<UUID, Intent> mIntentsMap;
-=======
-	private static CopyOnWriteArrayList<RESTRequest<? extends Resource>> requestsCollection;
->>>>>>> e73263d2
-	
-	/**
-	 * {@link Module} actually registered to this WebService instance
-	 */
-	protected Module mModule;
-	
-	/**
-	 * Default {@link FailBehavior} to use for all request sent by this WebService
-	 * 
-	 * @see WebService#getDefaultFailBehavior()
-	 * @see WebService#setDefaultFailBehavior(Class)
-	 */
-	private Class<? extends FailBehavior> mDefaultFailBehavior = null;
-	
-	/**
-	 * HashMap which stores intent generated for specific {@link RESTRequest}
-	 * 
-	 * <p>
-	 * <ul>
-	 * <li><b>key</b> : ID of {@link RESTRequest}</li>
-	 * <li><b>value</b> : Instance of Intent</li>
-	 * </ul>
-	 * </p>
-	 */
-	private HashMap<UUID, Intent> mIntentsMap;
 	
 	/**
 	 * Empty constructor
@@ -139,12 +123,8 @@
 		mContext = context;
 		mReceiver = new RestResultReceiver(new Handler());
         mReceiver.setReceiver(this);
-<<<<<<< HEAD
-        mRequestCollection = new ArrayList<RESTRequest<?>>();
-=======
         requestsCollection = new CopyOnWriteArrayList<RESTRequest<? extends Resource>>();
         CacheManager.setCacheDir(mContext.getCacheDir());
->>>>>>> e73263d2
         mIntentsMap = new HashMap<UUID, Intent>();
 	}
 	
@@ -180,25 +160,6 @@
 	 * @since 0.6.0
 	 */
 	@SuppressWarnings("unchecked")
-<<<<<<< HEAD
-	protected <T extends ResourceRepresentation<?>> RESTRequest<T> retrieveRequest(Class<T> clazz, String url, ResourceRepresentation<?> resource) {
-		RESTRequest<T> r;
-		Log.w("intentinfo", "ACTUAL RESOURCE : " + (null == resource ? "null" : resource.toString()));
-		for(Iterator<RESTRequest<?>> it = mRequestCollection.iterator(); it.hasNext();) {
-			RESTRequest<?> request = it.next();
-			Log.v("intentinfo", "IN RESOURCES COLLECTION " + request.getID() + " : " + (request.getResourceRepresentation() == null ? "null" : request.getResourceRepresentation().toString()));
-		}
-		for(Iterator<RESTRequest<?>> it = mRequestCollection.iterator(); it.hasNext();) {
-			r = (RESTRequest<T>) it.next();
-			if(r.isPending()) {
-				Log.e("intentinfo", "PENDING " + r.getID() + " : " + r.getResourceRepresentation().toString());
-				if(null == resource) {
-					if(r.getUrl().equals(url) && r.getResourceRepresentation().equals(resource) && r.getResourceClass().equals(clazz))
-						return r;
-				}
-				else if(r.getUrl().equals(url) && r.getResourceRepresentation().equals(resource)) {
-					Log.e("intentinfo", "ACTUAL " + r.getID() + " RESOURCE : " + r.getResourceRepresentation().toString());
-=======
 	protected <T extends Resource> RESTRequest<T> retrieveRequest(Class<T> clazz, String url, Resource resource) {
 		RESTRequest<T> r;
 		Log.w("intentinfo", "ACTUAL RESOURCE : " + (null == resource ? "null" : resource.toString()));
@@ -216,7 +177,6 @@
 				}
 				else if(r.getUrl().equals(url) && r.getResource().equals(resource)) {
 					Log.e("intentinfo", "ACTUAL " + r.getID() + " RESOURCE : " + r.getResource().toString());
->>>>>>> e73263d2
 					return r;
 				}
 			}
@@ -268,14 +228,9 @@
 	 * @see WebService#get(RESTRequest, String, Bundle)
 	 * @see CacheManager
 	 */
-<<<<<<< HEAD
-	protected <R extends ResourceRepresentation<?>> RESTRequest<R> get(Class<R> clazz, String uri) {
-		RESTRequest<R> request = requestRoutine(clazz, uri, null, true);
-=======
 	protected <R extends Resource> RESTRequest<R> get(Class<R> clazz, String uri, long expirationTime) {
 		RESTRequest<R> request = requestRoutine(clazz, uri, null, true);
 		request.setExpirationTime(expirationTime);
->>>>>>> e73263d2
 		initRequest(request, HTTPVerb.GET,  uri);
 		return request;
 	}
@@ -297,14 +252,9 @@
 	 * 
 	 * @see WebService#get(RESTRequest, String)
 	 */
-<<<<<<< HEAD
-	protected <R extends ResourceRepresentation<?>> RESTRequest<R> get(Class<R> clazz, String uri, Bundle extraParams) {
-		RESTRequest<R> request = requestRoutine(clazz, uri, null, true);
-=======
 	protected <R extends Resource> RESTRequest<R> get(Class<R> clazz, String uri, long expirationTime, Bundle extraParams) {
 		RESTRequest<R> request = requestRoutine(clazz, uri, null, true);
 		request.setExpirationTime(expirationTime);
->>>>>>> e73263d2
 		initRequest(request, HTTPVerb.GET, uri, extraParams);
 		return request;
 	}
@@ -320,15 +270,9 @@
 	 * 		Resource to send
 	 * 
 	 */
-<<<<<<< HEAD
-	protected <R extends ResourceRepresentation<?>> RESTRequest<R> post(Class<R> clazz, String uri, ResourceRepresentation<?> resource) {
-		RESTRequest<R> request = requestRoutine(clazz, uri, resource, false);
-		request.setResourceRepresentation(resource);
-=======
 	protected <R extends Resource> RESTRequest<R> post(Class<R> clazz, String uri, ResourceRepresentation<?> resource) {
 		RESTRequest<R> request = requestRoutine(clazz, uri, resource, false);
 		request.setResource(resource);
->>>>>>> e73263d2
 		initRequest(request, HTTPVerb.POST,  uri);
 		return request;
 	}
@@ -344,15 +288,9 @@
 	 * 		Resource to send
 	 * 
 	 */
-<<<<<<< HEAD
-	protected <R extends ResourceRepresentation<?>> RESTRequest<R> put(Class<R> clazz, String uri, ResourceRepresentation<?> resource) {
-		RESTRequest<R> request = requestRoutine(clazz, uri, resource, false);
-		request.setResourceRepresentation(resource);
-=======
 	protected <R extends Resource> RESTRequest<R> put(Class<R> clazz, String uri, Resource resource) {
 		RESTRequest<R> request = requestRoutine(clazz, uri, resource, false);
 		request.setResource(resource);
->>>>>>> e73263d2
 		initRequest(request, HTTPVerb.PUT,  uri);
 		return request;
 	}
@@ -367,15 +305,9 @@
 	 * @param resource
 	 * 		Resource to send
 	 */
-<<<<<<< HEAD
-	protected <R extends ResourceRepresentation<?>> RESTRequest<R> delete(Class<R> clazz, String uri, ResourceRepresentation<?> resource) {
-		RESTRequest<R> request = requestRoutine(clazz, uri, resource, true);
-		request.setResourceRepresentation(resource);
-=======
 	protected <R extends Resource> RESTRequest<R> delete(Class<R> clazz, String uri, Resource resource) {
 		RESTRequest<R> request = requestRoutine(clazz, uri, resource, true);
 		request.setResource(resource);
->>>>>>> e73263d2
 		initRequest(request, HTTPVerb.DELETE, uri);
 		return request;
 	}
@@ -390,22 +322,14 @@
 	 * @return
 	 * 		New instance of {@link RESTRequest} or instance already pending
 	 */
-<<<<<<< HEAD
-	protected <R extends ResourceRepresentation<?>> RESTRequest<R> requestRoutine(Class<R> clazz, String uri, ResourceRepresentation<?> resource, boolean retrieveRequest) {
-=======
 	protected <R extends Resource> RESTRequest<R> requestRoutine(Class<R> clazz, String uri, Resource resource, boolean retrieveRequest) {
->>>>>>> e73263d2
 		RESTRequest<R> request;
 		if(retrieveRequest) {
 			request = retrieveRequest(clazz, uri, resource);
 			if(null != request) {
 				return request;
 			}
-<<<<<<< HEAD
-		} 
-=======
-		}
->>>>>>> e73263d2
+		}
 		request = new RESTRequest<R>(generateID(), clazz);
 		request.setResource(resource);
 		request.setFailBehaviorClass(mDefaultFailBehavior);
@@ -580,14 +504,6 @@
 					}
 					mModule.getProcessor().onFailedRequest(this, resultCode,  request);
 				}
-<<<<<<< HEAD
-				
-				Intent i = resultData.getParcelable(RestService.INTENT_KEY);
-				if(null == mIntentsMap.remove(request.getID()))
-					throw new RuntimeException("Cannot find request in intents map");
-				mContext.stopService(i);
-=======
->>>>>>> e73263d2
 			}
 		}
 		
