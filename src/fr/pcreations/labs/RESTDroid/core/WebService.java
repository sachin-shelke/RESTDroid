--- conflicted
+++ resolved
@@ -80,13 +80,9 @@
 		mContext = context;
 		mReceiver = new RestResultReceiver(new Handler());
         mReceiver.setReceiver(this);
-<<<<<<< HEAD
         mRequestCollection = new ArrayList<RESTRequest<? extends Resource>>();
         CacheManager.setCacheDir(context.getCacheDir());
-=======
-        mRequestCollection = new ArrayList<RESTRequest<?>>();
         mRequestQueue = new RequestQueue();
->>>>>>> 419ad178
 	}
 	
 	/**
