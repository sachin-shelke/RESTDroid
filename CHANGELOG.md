--- conflicted
+++ resolved
@@ -1,41 +1,31 @@
-<<<<<<< HEAD
-#change log 0.7.2.5
-*	Hotfix: Delete reference to ResourceList class
-
-#change log 0.7.2.4
-* Hotfixes : Intent maps is now stored in WebService class not in RestService class. WebService tries to retrieve pending request only if request is GET or DELETE
-
-#change log 0.7.2.3
-=======
-#Change log 0.8
-*   You can now send and receive ResourceRepresentation list via ResourcesList interface
-*   You can easily manage caching your request thanks to CacheManager
-*   An ExecutorService is now used to manage thread pool
-*   Failed request are automatically handle by FailBehavior and FailBehaviorManager
-*   Fixed bug when trying to chain request in instance of RequestListeners class (thank you to Olivier Bregeras to have pointed me out this error)
-
-#Change log 0.7.2.3
->>>>>>> e73263d2
-*	Hotfixes : Remove useless import android.download.Request and rename MainActivity of RESTDroid project
-
-#Change log 0.7.2.2
-*	Hotfixes : Removes useless res/ files and 3 seconds test latency in HttpRequestHandler
-
-#Change log 0.7.2.1
-*	Hotfix : Set default charset to UTF-8
-
-#Change log 0.7.2
-*	Fix bug when dealing with post request (request was not correctly initialized)
-*	Fixed bug when calling getResultStream() when request's result stream is null
-*	RequestListeners now holds a reference to the RESTRequest wich is holding it
-*	Fix bug in Processor.checkRequest when resource's result code is 200 but returns false to not resend the request
-
-#Change log 0.7.1
-*	Fix bug with RESTRequest factory in WebService class
-*	Result stream send by the server is now accessible within RESTRequest class by calling getResultStream()
-
-#Change log 0.7.0
-
-*	Request listeners now manage with RequestListeners class in order to avoid listener duplication
-*	GET/POST/PUT/DELETE methods from WebService class now return instance of RESTRequest already pending or a new instance
+#Change log 0.8
+*   You can now send and receive ResourceRepresentation list via ResourcesList interface
+*   You can easily manage caching your request thanks to CacheManager
+*   An ExecutorService is now used to manage thread pool
+*   Failed request are automatically handle by FailBehavior and FailBehaviorManager
+*   Fixed bug when trying to chain request in instance of RequestListeners class (thank you to Olivier Bregeras to have pointed me out this error)
+
+#Change log 0.7.2.3
+*	Hotfixes : Remove useless import android.download.Request and rename MainActivity of RESTDroid project
+
+#Change log 0.7.2.2
+*	Hotfixes : Removes useless res/ files and 3 seconds test latency in HttpRequestHandler
+
+#Change log 0.7.2.1
+*	Hotfix : Set default charset to UTF-8
+
+#Change log 0.7.2
+*	Fix bug when dealing with post request (request was not correctly initialized)
+*	Fixed bug when calling getResultStream() when request's result stream is null
+*	RequestListeners now holds a reference to the RESTRequest wich is holding it
+*	Fix bug in Processor.checkRequest when resource's result code is 200 but returns false to not resend the request
+
+#Change log 0.7.1
+*	Fix bug with RESTRequest factory in WebService class
+*	Result stream send by the server is now accessible within RESTRequest class by calling getResultStream()
+
+#Change log 0.7.0
+
+*	Request listeners now manage with RequestListeners class in order to avoid listener duplication
+*	GET/POST/PUT/DELETE methods from WebService class now return instance of RESTRequest already pending or a new instance
 *	Request are now executed when you want. Use WebService#executeRequest() from WebService class